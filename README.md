# Risk AI Trainer & Game Framework

A Python-based game engine and training platform for Risk, featuring a full GUI, modular AI support (currently Deep Q-Learning), and tools for building, training, and testing AI agents. Users can create custom boards, play manually, or pit AI against each other to generate data and improve strategies.

## Overview

<<<<<<< HEAD
Thanks for checking it out
-Eian


Credits

RiskBoard SVG:
By Gr0gmint - based on a Risk board i own., CC BY-SA 3.0, https://commons.wikimedia.org/w/index.php?curid=5184827
=======
- Full GUI-based Risk game  
- Assign different AI models to each of the 4 players  
- Allows imitation learning by allowing human players to build training data by playing games  
- Supports scoring and training with reward configuration  
- Will have a genetic algorithm for the reward configurations and types of rewards  
- Automatically logs replays to disk in readable format  
- Built-in training for DQN models using scored data  
- GUI tools for managing boards and AI models  
- Modular architecture designed for easy AI swapping (would need manual integration)

## Features

- Replay logging for every turn and phase  
- Adjustable reward config used during scoring (soon to include genetic algorithm)  
- Save/load boards and games from the GUI  
- Scoring tab to assign rewards to past games to generate trainable data  
- Training tab to build DQN models from scored files  
- AI Management tab to create/delete AI models  
- Control panel and AI animation system in GUI  
- Recolorable territory-based troop map with troop display  

## AI System Design

AI decisions are handled via a modular AI handler. The game framework always queries an AI model, even for human players, and stores the overwritten output for analysis or training.  
Human moves override AI predictions when needed, but the AI’s original outputs are preserved in replay logs for future supervised learning.

## AI Training Workflow

1. Play games (either in GUI or headless simulation)  
2. Replays are saved automatically to `game_replay_storage/`  
3. Use the **Scoring** tab to apply reward values to past games  
4. Train AI models on scored replays in the **Training** tab  
5. Assign trained models to players in the **Play** tab  

## Future Plans

- Card system support  
- Genetic algorithm to evolve training parameters  
- Additional AI strategies (MCTS, PPO, Rule-Based)  
- Plugin architecture for new AI types  
- Replay visualizer  
- Use this framework to train any type of model from replay logs  

## Project Structure

main_menu.py – GUI menu and mode control  
enviornment.py – Board logic and input generation  
risk_game.py – Core Risk game rules and flow  
pygame_gui.py – Visual GUI game interface  
game_manager.py – Game controller (AI/GUI bridge)  
game_storage.py – Logging game replays  
scoring.py – Scoring system for replays  
config.py – Paths, colors, dimensions, constants  
AI/ – Folder of saved models (.h5)  
game_replay_storage/ – JSON files of saved games  

## Run the Program

```bash
python main_menu.py
```

> Requires Python 3.10+  
> Install dependencies:  
> `pip install -r requirements.txt`

## License

This project is licensed under the **Unlicense**, making it completely public domain. You can use, modify, and distribute it freely.

## Credits

**Author:** Eian  
Started as a school project with friends. Completely rebuilt.
>>>>>>> 56c68686
<|MERGE_RESOLUTION|>--- conflicted
+++ resolved
@@ -2,90 +2,4 @@
 
 A Python-based game engine and training platform for Risk, featuring a full GUI, modular AI support (currently Deep Q-Learning), and tools for building, training, and testing AI agents. Users can create custom boards, play manually, or pit AI against each other to generate data and improve strategies.
 
-## Overview
-
-<<<<<<< HEAD
-Thanks for checking it out
--Eian
-
-
-Credits
-
-RiskBoard SVG:
-By Gr0gmint - based on a Risk board i own., CC BY-SA 3.0, https://commons.wikimedia.org/w/index.php?curid=5184827
-=======
-- Full GUI-based Risk game  
-- Assign different AI models to each of the 4 players  
-- Allows imitation learning by allowing human players to build training data by playing games  
-- Supports scoring and training with reward configuration  
-- Will have a genetic algorithm for the reward configurations and types of rewards  
-- Automatically logs replays to disk in readable format  
-- Built-in training for DQN models using scored data  
-- GUI tools for managing boards and AI models  
-- Modular architecture designed for easy AI swapping (would need manual integration)
-
-## Features
-
-- Replay logging for every turn and phase  
-- Adjustable reward config used during scoring (soon to include genetic algorithm)  
-- Save/load boards and games from the GUI  
-- Scoring tab to assign rewards to past games to generate trainable data  
-- Training tab to build DQN models from scored files  
-- AI Management tab to create/delete AI models  
-- Control panel and AI animation system in GUI  
-- Recolorable territory-based troop map with troop display  
-
-## AI System Design
-
-AI decisions are handled via a modular AI handler. The game framework always queries an AI model, even for human players, and stores the overwritten output for analysis or training.  
-Human moves override AI predictions when needed, but the AI’s original outputs are preserved in replay logs for future supervised learning.
-
-## AI Training Workflow
-
-1. Play games (either in GUI or headless simulation)  
-2. Replays are saved automatically to `game_replay_storage/`  
-3. Use the **Scoring** tab to apply reward values to past games  
-4. Train AI models on scored replays in the **Training** tab  
-5. Assign trained models to players in the **Play** tab  
-
-## Future Plans
-
-- Card system support  
-- Genetic algorithm to evolve training parameters  
-- Additional AI strategies (MCTS, PPO, Rule-Based)  
-- Plugin architecture for new AI types  
-- Replay visualizer  
-- Use this framework to train any type of model from replay logs  
-
-## Project Structure
-
-main_menu.py – GUI menu and mode control  
-enviornment.py – Board logic and input generation  
-risk_game.py – Core Risk game rules and flow  
-pygame_gui.py – Visual GUI game interface  
-game_manager.py – Game controller (AI/GUI bridge)  
-game_storage.py – Logging game replays  
-scoring.py – Scoring system for replays  
-config.py – Paths, colors, dimensions, constants  
-AI/ – Folder of saved models (.h5)  
-game_replay_storage/ – JSON files of saved games  
-
-## Run the Program
-
-```bash
-python main_menu.py
-```
-
-> Requires Python 3.10+  
-> Install dependencies:  
-> `pip install -r requirements.txt`
-
-## License
-
-This project is licensed under the **Unlicense**, making it completely public domain. You can use, modify, and distribute it freely.
-
-## Credits
-
-**Author:** Eian  
-Started as a school project with friends. Completely rebuilt.
->>>>>>> 56c68686
+## Overview